import unittest
import os

from tyto import *
from tyto.endpoint import EBIOntologyLookupService


class TestOntology(unittest.TestCase):

    def test_SO(self):
        term_a = 'sequence_feature'
        uri = SO.get_uri_by_term(term_a)  # Confirm term query with underscore works
        self.assertEqual(uri, 'https://identifiers.org/SO:0000110')
        term_b = SO.get_term_by_uri(uri)
        self.assertEqual(term_a, term_b)
        with self.assertRaises(LookupError):
            uri = SO.get_uri_by_term('not_a_term')
        # Test deprecated identifier format
        term_b = SO.get_term_by_uri('http://identifiers.org/so/SO:0000110')
        self.assertEqual(term_a, term_b)

    def test_getitem(self):
        # For terms with special characters, we must use subscripting
        # rather than dynamic attributes for ontology terms
        term_a = 'Escherichia coli #1/H766'
        uri = NCBITaxon[term_a]
        self.assertEqual(uri, 'https://identifiers.org/taxonomy:1354003')

    def test_SBO(self):
        uri_a = 'https://identifiers.org/SBO:0000000'
        term = SBO.get_term_by_uri(uri_a)
        # Confirm term query with space works
        self.assertEqual(term, 'systems biology representation')
        uri_b = SBO.get_uri_by_term(term)
        self.assertEqual(uri_a, uri_b)
        # Test deprecated identifier format
        term = SBO.get_term_by_uri('http://identifiers.org/sbo/SBO:0000000')
        self.assertEqual(term, 'systems biology representation')

    def test_dynamic_ontology_attributes(self):
        # Tests that our override of the __getattr__ method is working.
        # Tests dynamic generation of attributes for ontology terms; also verifies that
        # the Ontology's other methods (e.g., get_uri_by_term) remain accessible
        self.assertEqual(SO.promoter, SO.get_uri_by_term('promoter'))

        # When an Ontology term has spaces, the attribute that is dynamically generated
        # should replace these with underscores
        self.assertEqual(SBO.systems_biology_representation,
                         SBO.get_uri_by_term('systems biology representation'))

        self.assertNotEqual(SBO.systems_biology_representation,
                            SBO.reactant)

        # Raise an exception if an invalid term is specified
        with self.assertRaises(LookupError):
            not_a_term = SO.not_a_term

    def test_NCIT(self):
        self.assertEqual(NCIT.Growth_Medium, 'https://identifiers.org/ncit:C85504')

    def test_OM(self):
        self.assertEqual(OM.molar, OM.molair)
        self.assertEqual(OM.liter, OM.liter)
        self.assertEqual(OM.meter, OM.metre)
        self.assertEqual(OM.get_term_by_uri('http://www.ontology-of-units-of-measure.org/resource/om-2/hour'),
                         'hour')

    def test_child_of(self):
        self.assertTrue(type(SO.promoter) is URI)
        self.assertTrue(SO.inducible_promoter.is_child_of(SO.promoter))
        self.assertFalse(SO.promoter.is_child_of(SO.inducible_promoter))
        self.assertTrue(NCBITaxon.Escherichia_coli.is_child_of(NCBITaxon.Escherichia))

    def test_parent_of(self):
        self.assertFalse(SO.inducible_promoter.is_parent_of(SO.promoter))
        self.assertTrue(SO.promoter.is_parent_of(SO.inducible_promoter))

    def test_descendants(self):
        self.assertTrue(SO.RNApol_III_promoter.is_descendant_of(SO.promoter))
        self.assertFalse(SO.promoter.is_descendant_of(SO.RNApol_III_promoter))

    def test_ancestors(self):
        self.assertTrue(SO.promoter.is_ancestor_of(SO.RNApol_III_promoter))
        self.assertFalse(SO.promoter.is_descendant_of(SO.RNApol_III_promoter))

<<<<<<< HEAD
    def test_case_insensitivity(self):
        self.assertEqual(SBO.NON_CODING_RNA, SBO.non_coding_rna)

=======
    def test_nonunique_labels(self):
        test_ontology = os.path.join(os.path.dirname(os.path.realpath(__file__)), 'test_case_0.owl')
        o = Ontology(path=test_ontology,
                     uri='http://purl.obolibrary.org/obo/so.owl')
        with self.assertRaises(LookupError):
            uri = o.foobar

    def test_get_ontologies(self):
       self.assertEqual(tyto.Ontobee.get_ontologies()\
                        ['http://purl.obolibrary.org/obo/gno.owl'],
                        'Echinoderm Anatomy and Development Ontology')
       self.assertEqual(tyto.EBIOntologyLookupService.get_ontologies()
                        ['http://purl.obolibrary.org/obo/gno.owl'],
                        'gno')
>>>>>>> 63c6c6b7

class TestOLS(unittest.TestCase):

    SO_endpoints = SO.endpoints
    SO_graph = SO.graph
    SBO_endpoints = SBO.endpoints
    SBO_graph = SBO.graph

    @classmethod
    def setUpClass(cls):
        SO.endpoints = [EBIOntologyLookupService]
        SO.graph = None
        SBO.endpoints = [EBIOntologyLookupService]
        SBO.graph = None

    @classmethod
    def tearDownClass(cls):
        SO.endpoints = TestOLS.SO_endpoints
        SO.graph = TestOLS.SO_graph
        SBO.endpoints = TestOLS.SBO_endpoints
        SBO.graph = TestOLS.SBO_graph

    def test_SO(self):
        uri = 'https://identifiers.org/SO:0000167'
        self.assertEqual(SO.get_term_by_uri(uri), 'promoter')
        self.assertEqual(SO.promoter, uri)
        uri = uri.replace('0000167', 'xxxxxxx')
        with self.assertRaises(LookupError):
            self.assertEqual(SO.get_term_by_uri(uri), 'promoter')
        with self.assertRaises(LookupError):
            self.assertIsNone(SO.foo)

    def test_parents(self):
        self.assertCountEqual(EBIOntologyLookupService.get_parents(SO, SO.inducible_promoter),
                              [SO.promoter])
        self.assertTrue(SO.inducible_promoter.is_child_of(SO.promoter))

    def test_children(self):
        children = EBIOntologyLookupService.get_children(SO, SO.promoter) 
        self.assertIn(SO.inducible_promoter, children)
        self.assertNotIn(SO.RNApol_III_promoter, children)  # is a descendant, not a child
        self.assertEqual(len(children), 7)
        self.assertTrue(SO.promoter.is_parent_of(SO.inducible_promoter))

    def test_descendants(self):
        descendants = EBIOntologyLookupService.get_descendants(SO, SO.promoter) 
        self.assertIn(SO.RNApol_III_promoter, descendants)

    def test_ancestors(self):
        ancestors = EBIOntologyLookupService.get_ancestors(NCBITaxon, NCBITaxon.Escherichia_coli)
        self.assertIn(NCBITaxon.Bacteria, ancestors)

    def test_SBO(self):
        uri = 'https://identifiers.org/SBO:0000241'
        self.assertEqual(SBO.get_term_by_uri(uri), 'functional entity')


if __name__ == '__main__':
    unittest.main()<|MERGE_RESOLUTION|>--- conflicted
+++ resolved
@@ -83,11 +83,9 @@
         self.assertTrue(SO.promoter.is_ancestor_of(SO.RNApol_III_promoter))
         self.assertFalse(SO.promoter.is_descendant_of(SO.RNApol_III_promoter))
 
-<<<<<<< HEAD
     def test_case_insensitivity(self):
         self.assertEqual(SBO.NON_CODING_RNA, SBO.non_coding_rna)
 
-=======
     def test_nonunique_labels(self):
         test_ontology = os.path.join(os.path.dirname(os.path.realpath(__file__)), 'test_case_0.owl')
         o = Ontology(path=test_ontology,
@@ -102,7 +100,7 @@
        self.assertEqual(tyto.EBIOntologyLookupService.get_ontologies()
                         ['http://purl.obolibrary.org/obo/gno.owl'],
                         'gno')
->>>>>>> 63c6c6b7
+
 
 class TestOLS(unittest.TestCase):
 
